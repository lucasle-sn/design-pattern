--- conflicted
+++ resolved
@@ -2,11 +2,10 @@
   composite/main.cc
 )
 
-<<<<<<< HEAD
 add_executable(decorator
   decorator/main.cc
-=======
+)
+
 add_executable(facade
   facade/main.cc
->>>>>>> 2fc18453
 )